--- conflicted
+++ resolved
@@ -254,13 +254,9 @@
                                                              # setting this variable might mess things up
                    ;;
     wrfplus)
-<<<<<<< HEAD
                    if [[ $BATCH_COMPILE_TIME == '' ]]; then
                       wallTime="3:00"
                    fi
-=======
-                   wallTime="2:00"
->>>>>>> 68fff6ae
                    COMPILE_STRING='em_real'                    # For WRFPLUS, "compile em_real" is needed
                    COMPATIBLE_BUILD='wrfplus'
                    CONFIGURE_COMMAND="./configure -d wrfplus " # WRFPLUS can not be set with environment variable;
